--- conflicted
+++ resolved
@@ -165,18 +165,7 @@
 }
 
 // Subscribe to the mqtt pub sub topic.
-<<<<<<< HEAD
 func (m *mqttPubSub) Subscribe(req pubsub.SubscribeRequest, handler pubsub.Handler) error {
-	token := m.client.Subscribe(
-		req.Topic,
-		m.metadata.qos,
-		func(client mqtt.Client, mqttMsg mqtt.Message) {
-			handler(context.Background(), &pubsub.NewMessage{Topic: req.Topic, Data: mqttMsg.Payload()})
-		})
-	if err := token.Error(); err != nil {
-		return fmt.Errorf("mqtt error from subscribe: %v", err)
-=======
-func (m *mqttPubSub) Subscribe(req pubsub.SubscribeRequest, handler func(msg *pubsub.NewMessage) error) error {
 	m.topics[req.Topic] = m.metadata.qos
 
 	// reset synchronization
@@ -191,7 +180,6 @@
 	c, err := m.connect(consumerClientID)
 	if err != nil {
 		return err
->>>>>>> a27e486e
 	}
 	m.consumer = c
 
